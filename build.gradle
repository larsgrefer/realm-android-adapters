--- conflicted
+++ resolved
@@ -9,12 +9,8 @@
         maven { url 'https://jitpack.io' }
     }
     dependencies {
-<<<<<<< HEAD
-        classpath 'com.android.tools.build:gradle:2.1.0'                    // Android Build tools
-        classpath 'io.freefair:android-gradle-plugins:2.1.3'
-=======
         classpath 'com.android.tools.build:gradle:2.2.0'                    // Android Build tools
->>>>>>> a3cfa848
+        classpath 'io.freefair:android-gradle-plugins:2.1.3'                // Tasks for additional maven jars
         classpath 'ch.netzwerg:gradle-release-plugin:1.2.0'                 // Manage Release tags / versioning
         classpath 'com.github.dcendents:android-maven-gradle-plugin:1.5'    // Allows you to install AAR's locally
         classpath 'org.jfrog.buildinfo:build-info-extractor-gradle:4.0.1'   // OJO integration
